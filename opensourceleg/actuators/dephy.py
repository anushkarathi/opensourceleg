﻿from typing import Any, Callable, Union, overload

import ctypes
import os
import time
from ctypes import c_int
from dataclasses import dataclass
from unittest.mock import Mock

import flexsea.fx_enums as fxe
import numpy as np
from flexsea.device import Device

from opensourceleg.actuators.base import (
    ActuatorBase,
    ControlGains,
    ControlModeBase,
    ControlModesBase,
    ControlModesMapping,
    MotorConstants,
)
from opensourceleg.actuators.decorators import (
    check_actuator_connection,
    check_actuator_open,
    check_actuator_stream,
)
from opensourceleg.actuators.exceptions import (
    ActuatorIsNoneException,
    ControlModeException,
)
from opensourceleg.logging import LOGGER
from opensourceleg.logging.decorators import (
    deprecated,
    deprecated_with_routing,
    deprecated_with_suggestion,
)
from opensourceleg.math import ThermalModel
from opensourceleg.safety import ThermalLimitException

DEFAULT_POSITION_GAINS = ControlGains(kp=50, ki=0, kd=0, k=0, b=0, ff=0)

DEFAULT_CURRENT_GAINS = ControlGains(kp=40, ki=400, kd=0, k=0, b=0, ff=128)

DEFAULT_IMPEDANCE_GAINS = ControlGains(kp=40, ki=400, kd=0, k=200, b=400, ff=128)

DEPHY_SLEEP_DURATION = 0.1


class DephyVoltageMode(ControlModeBase):
    def __init__(self, actuator: Union["DephyActpack", None] = None) -> None:
        super().__init__(
            control_mode_map=ControlModesMapping.VOLTAGE,
            actuator=actuator,
            entry_callbacks=[self._entry],
            exit_callbacks=[self._exit],
        )

    def __repr__(self) -> str:
        return f"DephyControlMode[{self.name}]"

    def _entry(self) -> None:
        LOGGER.debug(msg=f"[DephyControlMode] Entering {self.name} control mode.")

        if self.actuator is None:
            raise ActuatorIsNoneException(mode=self.name)

    def _exit(self) -> None:
        LOGGER.debug(msg=f"[DephyControlMode] Exiting {self.name} control mode.")
        self.set_velocity(0)
        time.sleep(DEPHY_SLEEP_DURATION)

    def set_gains(self, gains: ControlGains) -> None:
        LOGGER.info(
            msg=f"[{self._actuator.__repr__()}] {self.name} mode does not have gains."
        )

    def set_velocity(self, value: Union[float, int]):
        self.actuator.send_motor_command(ctrl_mode=self.flag, value=int(value))

    def set_current(self, value: Union[float, int]):
        raise ControlModeException(
            tag=self.actuator.tag,
            attribute=str(ControlModesMapping.CURRENT),
            mode=self.name,
        )

    def set_position(self, value: Union[float, int]):
        raise ControlModeException(
            tag=self.actuator.tag,
            attribute=str(ControlModesMapping.POSITION),
            mode=self.name,
        )


class DephyCurrentMode(ControlModeBase):
    def __init__(self, actuator: Union["DephyActpack", None] = None) -> None:
        super().__init__(
            control_mode_map=ControlModesMapping.CURRENT,
            actuator=actuator,
            entry_callbacks=[self._entry],
            exit_callbacks=[self._exit],
            max_gains=ControlGains(kp=80, ki=800, kd=0, k=0, b=0, ff=128),
        )

    def __repr__(self) -> str:
        return f"DephyControlMode[{self.name}]"

    def _entry(self) -> None:

        LOGGER.debug(msg=f"[DephyControlMode] Entering {self.name} mode.")

        if self.actuator is None:
            raise ActuatorIsNoneException(mode=self.name)

        if not self.has_gains:
            self.set_gains()

        self.set_current(value=0)

    def _exit(self) -> None:

        LOGGER.debug(msg=f"[DephyControlMode] Exiting {self.name} mode.")

        # Is this necessary? This was a required step for older flexsea but not sure if it is needed anymore
        self._actuator.send_motor_command(
            ctrl_mode=ControlModesMapping.VOLTAGE.flag, value=0
        )
        time.sleep(1 / self._actuator.frequency)

    def set_gains(self, gains: ControlGains = DEFAULT_CURRENT_GAINS) -> None:
        super().set_gains(gains)
        self.actuator.set_gains(
            kp=int(gains.kp),
            ki=int(gains.ki),
            kd=0,
            k=0,
            b=0,
            ff=int(gains.ff),
        )

    def set_current(self, value: Union[float, int]):
        self.actuator.send_motor_command(ctrl_mode=self.flag, value=int(value))

    def set_velocity(self, value: Union[float, int]):
        raise ControlModeException(
            tag=self.actuator.tag,
            attribute=str(ControlModesMapping.VOLTAGE),
            mode=self.name,
        )

    def set_position(self, value: Union[float, int]):
        raise ControlModeException(
            tag=self.actuator.tag,
            attribute=str(ControlModesMapping.POSITION),
            mode=self.name,
        )


class DephyPositionMode(ControlModeBase):
    def __init__(self, actuator: Union["DephyActpack", None] = None) -> None:
        super().__init__(
            control_mode_map=ControlModesMapping.POSITION,
            actuator=actuator,
            entry_callbacks=[self._entry],
            exit_callbacks=[self._exit],
            max_gains=ControlGains(kp=1000, ki=1000, kd=1000, k=0, b=0, ff=0),
        )

    def _entry(self) -> None:
        LOGGER.debug(msg=f"[DephyControlMode] Entering {self.name} mode.")

        if self.actuator is None:
            raise ActuatorIsNoneException(mode=self.name)

        if not self.has_gains:
            self.set_gains()

        self.set_position(value=self.actuator.motor_position)

    def _exit(self) -> None:
        LOGGER.debug(msg=f"[DephyControlMode] Exiting {self.name} mode.")

        # Is this necessary? This was a required step for older flexsea but not sure if it is needed anymore
        self._actuator.send_motor_command(
            ctrl_mode=ControlModesMapping.VOLTAGE.flag, value=0
        )
        time.sleep(0.1)

    def set_gains(
        self,
        gains: ControlGains = DEFAULT_POSITION_GAINS,
    ) -> None:
        super().set_gains(gains)
        self.actuator.set_gains(
            kp=int(gains.kp),
            ki=int(gains.ki),
            kd=int(gains.kd),
            k=0,
            b=0,
            ff=int(gains.ff),
        )

    def set_position(self, value: Union[float, int]):
        self.actuator.send_motor_command(
            ctrl_mode=self.flag,
            value=int(
                (
                    value
                    + self.actuator.motor_zero_position
                    + self.actuator.motor_position_offset
                )
                / self.actuator.MOTOR_CONSTANTS.RAD_PER_COUNT
            ),
        )

    def set_current(self, value: Union[float, int]):
        raise ControlModeException(
            tag=self.actuator.tag,
            attribute=str(ControlModesMapping.CURRENT),
            mode=self.name,
        )

    def set_velocity(self, value: Union[float, int]):
        raise ControlModeException(
            tag=self.actuator.tag,
            attribute=str(ControlModesMapping.VOLTAGE),
            mode=self.name,
        )


class DephyImpedanceMode(ControlModeBase):
    def __init__(self, actuator: Union["DephyActpack", None] = None) -> None:
        super().__init__(
            control_mode_map=ControlModesMapping.IMPEDANCE,
            actuator=actuator,
            entry_callbacks=[self._entry],
            exit_callbacks=[self._exit],
            max_gains=ControlGains(kp=80, ki=800, kd=0, k=1000, b=1000, ff=128),
        )

    def _entry(self) -> None:
        LOGGER.debug(msg=f"[DephyControlMode] Entering {self.name} mode.")

        if self.actuator is None:
            raise ActuatorIsNoneException(mode=self.name)

        if not self.has_gains:
            self.set_gains()

        self.set_position(self._actuator.motor_position)

    def _exit(self) -> None:
        LOGGER.debug(msg=f"[DephyControlMode] Exiting {self.name} mode.")

        # Is this necessary? This was a required step for older flexsea but not sure if it is needed anymore
        self._actuator.send_motor_command(
            ctrl_mode=ControlModesMapping.VOLTAGE.flag, value=0
        )
        time.sleep(1 / self._actuator.frequency)

    def set_gains(self, gains: ControlGains = DEFAULT_IMPEDANCE_GAINS):
        super().set_gains(gains)
        self.actuator.set_gains(
            kp=int(gains.kp),
            ki=int(gains.ki),
            kd=0,
            k=int(gains.k),
            b=int(gains.b),
            ff=int(gains.ff),
        )

    def set_position(self, value: Union[float, int]):
        self.actuator.send_motor_command(
            ctrl_mode=self.flag,
            value=int(
                (
                    value
                    + self.actuator.motor_zero_position
                    + self.actuator.motor_position_offset
                )
                / self.actuator.MOTOR_CONSTANTS.RAD_PER_COUNT
            ),
        )

    def set_current(self, value: Union[float, int]):
        raise ControlModeException(
            tag=self.actuator.tag,
            attribute=str(ControlModesMapping.CURRENT),
            mode=self.name,
        )

    def set_velocity(self, value: Union[float, int]):
        raise ControlModeException(
            tag=self.actuator.tag,
            attribute=str(ControlModesMapping.VOLTAGE),
            mode=self.name,
        )


@dataclass(init=False)
class DephyActpackControlModes(ControlModesBase):

    def __init__(self, actuator: "DephyActpack") -> None:

        self.VOLTAGE = DephyVoltageMode(actuator=actuator)
        self.CURRENT = DephyCurrentMode(actuator=actuator)
        self.POSITION = DephyPositionMode(actuator=actuator)
        self.IMPEDANCE = DephyImpedanceMode(actuator=actuator)


class DephyActpack(ActuatorBase, Device):
    def __init__(
        self,
        tag: str = "DephyActpack",
        port: str = "/dev/ttyACM0",
        gear_ratio: float = 1.0,
        baud_rate: int = 230400,
        frequency: int = 500,
        debug_level: int = 0,
        dephy_log: bool = False,
        offline: bool = False,
    ) -> None:
        dephy_control_modes = DephyActpackControlModes(self)
        ActuatorBase.__init__(
            self,
            tag=tag,
            control_modes=dephy_control_modes,
            default_control_mode=dephy_control_modes.VOLTAGE,
            gear_ratio=gear_ratio,
            motor_constants=MotorConstants(
                MOTOR_COUNT_PER_REV=16384,
                NM_PER_AMP=0.1133,
                IMPEDANCE_A=0.00028444,
                IMPEDANCE_C=0.0007812,
                MAX_CASE_TEMPERATURE=80,
                MAX_WINDING_TEMPERATURE=110,
                M_PER_SEC_SQUARED_ACCLSB=9.80665 / 8192,
            ),
            frequency=frequency,
            offline=offline,
        )

        if self.is_offline:
            self.port = port
            self.is_streaming: bool = False
            self.is_open: bool = False
        else:
            Device.__init__(self, port=port, baud_rate=baud_rate)

        self._debug_level: int = debug_level
        self._dephy_log: bool = dephy_log

        self._encoder_map = None
        self._motor_zero_position = 0.0
        self._joint_zero_position = 0.0
        self._motor_position_offset = 0.0
        self._joint_position_offset = 0.0
        self._joint_direction = 1

        self._is_homed: bool = False

        self._thermal_model: ThermalModel = ThermalModel(
            temp_limit_windings=self.max_winding_temperature,
            soft_border_C_windings=10,
            temp_limit_case=self.max_case_temperature,
            soft_border_C_case=10,
        )
        self._thermal_scale: float = 1.0

    def __repr__(self) -> str:
        return f"{self.tag}[DephyActpack]"

    @check_actuator_connection
    def start(self) -> None:
        self.open(
            freq=self._frequency,
            log_level=self._debug_level,
            log_enabled=self._dephy_log,
        )
        self._data = self.read()

        time.sleep(0.1)
        self.mode.enter()

    @check_actuator_stream
    @check_actuator_open
    def stop(self) -> None:
        self.set_control_mode(mode=self.CONTROL_MODES.VOLTAGE)
        self.set_motor_voltage(value=0)

        time.sleep(0.1)
        self.close()

    def update(self) -> None:

        self._data = self.read()

        self._thermal_model.T_c = self.case_temperature
        self._thermal_scale = self._thermal_model.update_and_get_scale(
            dt=1 / self.frequency,
            motor_current=self.motor_current,
        )
        if self.case_temperature >= self.max_case_temperature:
            self._log.error(
                msg=f"[{str.upper(self._name)}] Case thermal limit {self.max_case_temperature} reached. Stopping motor."
            )
            raise ThermalLimitException()

        if self.winding_temperature >= self.max_winding_temperature:
            self._log.error(
                msg=f"[{str.upper(self._name)}] Winding thermal limit {self.max_winding_temperature} reached. Stopping motor."
            )
            raise ThermalLimitException()
        # Check for thermal fault, bit 2 of the execute status byte
        if self._data.status_ex & 0b00000010 == 0b00000010:
            raise RuntimeError("Actpack Thermal Limit Tripped")

    def home(
        self,
        homing_voltage: int = 2000,
        homing_frequency: int = None,
        homing_direction: int = -1,
        joint_direction: int = -1,
        joint_position_offset: float = 0.0,
        motor_position_offset: float = 0.0,
        current_threshold: int = 5000,
        velocity_threshold: float = 0.001,
    ) -> None:
        """

        This method homes the actuator and the corresponding joint by moving it to the zero position.
        The zero position is defined as the position where the joint is fully extended. This method will
        also load the encoder map if it exists. The encoder map is a polynomial that maps the encoder counts
        to joint position in radians. This is useful for more accurate joint position estimation.
        Args:
            homing_voltage (int): Voltage in mV to use for homing. Default is 2000 mV.
            homing_frequency (int): Frequency in Hz to use for homing. Default is the actuator's frequency.
            current_threshold (int): Current threshold in mA to stop homing the joint or actuator. This is used to detect if the actuator or joint has hit a hard stop. Default is 5000 mA.
            velocity_threshold (float): Velocity threshold in rad/s to stop homing the joint or actuator. This is also used to detect if the actuator or joint has hit a hard stop. Default is 0.001 rad/s.
        """
        is_homing = True

        if homing_frequency is None:
            homing_frequency = self.frequency

        self.set_control_mode(mode=self.CONTROL_MODES.VOLTAGE)

        self.set_motor_voltage(
            value=homing_direction * homing_voltage
        )  # mV, negative for counterclockwise

        _motor_encoder_array = []
        _joint_encoder_array = []

        time.sleep(0.1)

        try:
            while is_homing:
                self.update()
                time.sleep(1 / homing_frequency)

                _motor_encoder_array.append(self.motor_position)
                _joint_encoder_array.append(self.joint_position)

                if (
                    abs(self.output_velocity) <= velocity_threshold
                    or abs(self.motor_current) >= current_threshold
                ):
                    self.set_motor_voltage(value=0)
                    is_homing = False

        except KeyboardInterrupt:
            self.set_motor_voltage(value=0)
            LOGGER.info(msg=f"[{self.__repr__()}] Homing interrupted.")
            return
        except Exception as e:
            self.set_motor_voltage(value=0)
            LOGGER.error(msg=f"[{self.__repr__()}] Homing failed: {e}")
            return

        self.set_motor_zero_position(position=self.motor_position)
        self.set_joint_zero_position(position=self.joint_position)

        time.sleep(0.1)
        self.set_joint_direction(joint_direction)
        self.set_motor_position_offset(motor_position_offset)
        self.set_joint_position_offset(joint_position_offset)

        self._is_homed = True
        LOGGER.info(f"[{self.__repr__()}] Homing complete.")

        if os.path.isfile(path=f"./{self.tag}_encoder_map.npy"):
            coefficients = np.load(file=f"./{self.tag}_encoder_map.npy")
            self.set_encoder_map(np.polynomial.polynomial.Polynomial(coef=coefficients))
        else:
            LOGGER.debug(
                msg=f"[{self.__repr__()}] No encoder map found. Please call the make_encoder_map method to create one. The encoder map is used to estimate joint position more accurately."
            )

    def make_encoder_map(self, overwrite=False) -> None:
        """
        This method makes a lookup table to calculate the position measured by the joint encoder.
        This is necessary because the magnetic output encoders are nonlinear.
        By making the map while the joint is unloaded, joint position calculated by motor position * gear ratio
        should be the same as the true joint position.

        Output from this function is a file containing a_i values parameterizing the map

        Eqn: position = sum from i=0^5 (a_i*counts^i)

        Author: Kevin Best
                U-M Locolab | Neurobionics Lab
                Gitub: tkevinbest, https://github.com/tkevinbest
        """

        if not self.is_homed:
            LOGGER.warning(
                msg=f"[{self.__repr__()}] Please home the {self.tag} joint before making the encoder map."
            )
            return

        if os.path.exists(f"./{self.tag}_encoder_map.npy") and not overwrite:
            LOGGER.info(
                msg=f"[{self.__repr__()}] Encoder map exists. Skipping encoder map creation."
            )
            return

        self.set_control_mode(mode=self.CONTROL_MODES.CURRENT)
        self.set_current_gains()
        time.sleep(0.1)
        self.set_current_gains()

        self.set_joint_torque(value=0.0)
        time.sleep(0.1)
        self.set_joint_torque(value=0.0)

        _joint_encoder_array = []
        _output_position_array = []

        LOGGER.info(
            msg=f"[{self.__repr__()}] Please manually move the {self.tag} joint numerous times through its full range of motion for 10 seconds. \n{input('Press any key when you are ready to start.')}"
        )

        _start_time: float = time.time()

        try:
            while time.time() - _start_time < 10:
                LOGGER.info(
                    msg=f"[{self.__repr__()}] Mapping the {self.tag} joint encoder: {10 - time.time() + _start_time} seconds left."
                )
                self.update()
                _joint_encoder_array.append(self.joint_encoder_counts)
                _output_position_array.append(self.output_position)
                time.sleep(1 / self.frequency)

        except KeyboardInterrupt:
            LOGGER.warning(msg="Encoder map interrupted.")
            return

        LOGGER.info(
            msg=f"[{self.__repr__()}] You may now stop moving the {self.tag} joint."
        )

        _power = np.arange(4.0)
        _a_mat = np.array(_joint_encoder_array).reshape(-1, 1) ** _power
        _beta = np.linalg.lstsq(_a_mat, _output_position_array, rcond=None)
        _coeffs = _beta[0]

        self.set_encoder_map(np.polynomial.polynomial.Polynomial(coef=_coeffs))

        np.save(file=f"./{self.tag}_encoder_map.npy", arr=_coeffs)
        LOGGER.info(
            msg=f"[{self.__repr__()}] Encoder map saved to './{self.tag}_encoder_map.npy'."
        )

    def set_control_mode(self, mode: ControlModeBase) -> None:
        """
        Sets the control mode of the actuator.

        Args:
            mode (ControlModeBase): The control mode to set. This is a ControlModeBase object.
        """
        super().set_control_mode(mode)

    def set_motor_torque(self, value: float) -> None:
        """
        Sets the motor torque in Nm.

        Args:
            value (float): The torque to set in Nm.
        """
        self.set_motor_current(
            value / self.MOTOR_CONSTANTS.NM_PER_MILLIAMP,
        )

    def set_joint_torque(self, value: float) -> None:
        """
        Set the joint torque of the joint.
        This is the torque that is applied to the joint, not the motor.

        Args:
            value (float): torque in N_m
        """
        self.set_motor_torque(value=value / self.gear_ratio)

    @deprecated_with_routing(alternative_func=set_joint_torque)
    def set_output_torque(self, value: float) -> None:
        """
        Set the output torque of the joint.
        This is the torque that is applied to the joint, not the motor.

        Args:
            value (float): torque in N_m
        """
        self.set_motor_torque(value=value / self.gear_ratio)

    def set_output_position(self, value: float) -> None:
        """
        Set the output position of the joint.
        This is the desired position of the joint, not the motor.
        This method automatically handles scaling by the gear raito.

        Args:
            value (float): position in radians
        """
        self.set_motor_position(value=value * self.gear_ratio)

    def set_motor_current(
        self,
        value: float,
    ):
        """
        Sets the motor current in mA.

        Args:
            value (float): The current to set in mA.
        """
        self.mode.set_current(value=value)

    @deprecated_with_routing(alternative_func=set_motor_current)
    def set_current(self, value: float) -> None:

        self.mode.set_current(value=value)

    def set_motor_voltage(self, value: float) -> None:
        """
        Sets the motor voltage in mV.

        Args:
            voltage_value (float): The voltage to set in mV.
        """
        self.mode.set_velocity(
            value,
        )

    @deprecated_with_routing(alternative_func=set_motor_voltage)
<<<<<<< HEAD
    def set_voltage(self, value: float) -> None: 
        
        self.mode.set_velocity(
=======
    def set_voltage(self, value: float) -> None:

        self.mode.set_voltage(
>>>>>>> 878b0e13
            value,
        )

    def set_motor_position(self, value: float) -> None:
        """
        Sets the motor position in radians.
        If in impedance mode, this sets the equilibrium angle in radians.

        Args:
            position (float): The position to set
        """
        self.mode.set_position(value)

    def set_position_gains(
        self,
        kp: int = DEFAULT_POSITION_GAINS.kp,
        ki: int = DEFAULT_POSITION_GAINS.ki,
        kd: int = DEFAULT_POSITION_GAINS.kd,
        ff: int = DEFAULT_POSITION_GAINS.ff,
    ) -> None:
        """
        Sets the position gains in arbitrary Dephy units.

        Args:
            kp (int): The proportional gain
            ki (int): The integral gain
            kd (int): The derivative gain
            ff (int): The feedforward gain
        """
        self.mode.set_gains(ControlGains(kp=kp, ki=ki, kd=kd, k=0, b=0, ff=ff))  # type: ignore

    def set_current_gains(
        self,
        kp: int = DEFAULT_CURRENT_GAINS.kp,
        ki: int = DEFAULT_CURRENT_GAINS.ki,
        ff: int = DEFAULT_CURRENT_GAINS.ff,
    ) -> None:
        """
        Sets the current gains in arbitrary Dephy units.

        Args:
            kp (int): The proportional gain
            ki (int): The integral gain
            ff (int): The feedforward gain
        """
        self.mode.set_gains(ControlGains(kp=kp, ki=ki, kd=0, k=0, b=0, ff=ff))  # type: ignore

    def set_motor_impedance(
        self,
        kp: int = 40,
        ki: int = 400,
        K: float = 0.08922,
        B: float = 0.0038070,
        ff: int = 128,
    ) -> None:
        """
        Set the impedance gains of the motor in real units: Nm/rad and Nm/rad/s.

        Args:
            kp (int): Proportional gain. Defaults to 40.
            ki (int): Integral gain. Defaults to 400.
            K (float): Spring constant. Defaults to 0.08922 Nm/rad.
            B (float): Damping constant. Defaults to 0.0038070 Nm/rad/s.
            ff (int): Feedforward gain. Defaults to 128.
        """
        self.set_impedance_gains(
            kp=kp,
            ki=ki,
            K=int(K * self.MOTOR_CONSTANTS.NM_PER_RAD_TO_K),
            B=int(B * self.MOTOR_CONSTANTS.NM_S_PER_RAD_TO_B),
            ff=ff,
        )

    def set_joint_impedance(
        self,
        kp: int = 40,
        ki: int = 400,
        K: float = 100.0,
        B: float = 3.0,
        ff: int = 128,
    ) -> None:
        """
        Set the impedance gains of the joint in real units: Nm/rad and Nm/rad/s.
        This sets the impedance at the output and automatically scales based on gear raitos.

        Conversion:
            K_motor = K_joint / (gear_ratio ** 2)
            B_motor = B_joint / (gear_ratio ** 2)

        Args:
            kp (int): Proportional gain. Defaults to 40.
            ki (int): Integral gain. Defaults to 400.
            K (float): Spring constant. Defaults to 100 Nm/rad.
            B (float): Damping constant. Defaults to 3.0 Nm/rad/s.
            ff (int): Feedforward gain. Defaults to 128.
        """
        self.set_motor_impedance(
            kp=kp,
            ki=ki,
            K=K / (self.gear_ratio**2),
            B=B / (self.gear_ratio**2),
            ff=ff,
        )

    def set_impedance_gains(
        self,
        kp: int = DEFAULT_IMPEDANCE_GAINS.kp,
        ki: int = DEFAULT_IMPEDANCE_GAINS.ki,
        k: int = DEFAULT_IMPEDANCE_GAINS.k,
        b: int = DEFAULT_IMPEDANCE_GAINS.b,
        ff: int = DEFAULT_IMPEDANCE_GAINS.ff,
    ) -> None:
        """
        Sets the impedance gains in arbitrary actpack units.
        See Dephy's webpage for conversions or use other library methods that handle conversion for you.

        Args:
            kp (int): The proportional gain
            ki (int): The integral gain
            k (int): The spring constant
            b (int): The damping constant
            ff (int): The feedforward gain
        """
        self.mode.set_gains(ControlGains(kp=kp, ki=ki, kd=0, k=k, b=b, ff=ff))  # type: ignore

    def set_encoder_map(self, encoder_map) -> None:
        """Sets the joint encoder map"""
        self._encoder_map = encoder_map

    def set_motor_zero_position(self, position: float) -> None:
        """Sets motor zero position in radians"""
        self._motor_zero_position = position

    def set_motor_position_offset(self, position: float) -> None:
        """Sets joint offset position in radians"""
        self._motor_position_offset = position

    def set_joint_zero_position(self, position: float) -> None:
        """Sets joint zero position in radians"""
        self._joint_zero_position = position

    def set_joint_position_offset(self, position: float) -> None:
        """Sets joint offset position in radians"""
        self._joint_position_offset = position

    def set_joint_direction(self, direction: float) -> None:
        """Sets joint direction to 1 or -1"""
        self._joint_direction = direction

    @property
    def joint_zero_position(self) -> float:
        """Joint encoder zero position in radians."""
        return self._joint_zero_position

    @property
    def joint_position_offset(self) -> float:
        """Joint encoder offset in radians."""
        return self._joint_position_offset

    @property
    def joint_direction(self) -> float:
        """Joint direction: 1 or -1"""
        return self._joint_direction

    @property
    def encoder_map(self):
        """Polynomial coefficients defining the joint encoder map from counts to radians."""
        return self._encoder_map

    @property
    def motor_zero_position(self) -> float:
        """Motor encoder zero position in radians."""
        return self._motor_zero_position

    @property
    def motor_position_offset(self) -> float:
        """Motor encoder offset in radians."""
        return self._motor_position_offset

    @property
    def motor_voltage(self) -> float:
        """Q-axis motor voltage in mV."""
        if self._data is not None:
            return float(self._data.mot_volt)
        else:
            LOGGER.warning(
                msg="Actuator data is none, please ensure that the actuator is connected and streaming. Returning 0.0."
            )
            return 0.0

    @property
    def motor_current(self) -> float:
        if self._data is not None:
            return float(self._data.mot_cur)
        else:
            LOGGER.warning(
                msg="Actuator data is none, please ensure that the actuator is connected and streaming. Returning 0.0."
            )
            return 0.0

    @property
    def motor_torque(self) -> float:
        if self._data is not None:
            return float(self._data.mot_cur * self.MOTOR_CONSTANTS.NM_PER_MILLIAMP)
        else:
            LOGGER.warning(
                msg="Actuator data is none, please ensure that the actuator is connected and streaming. Returning 0.0."
            )
            return 0.0

    @property
    def motor_position(self) -> float:
        if self._data is not None:
            return (
                float(self._data.mot_ang * self.MOTOR_CONSTANTS.RAD_PER_COUNT)
                - self.motor_zero_position
                - self.motor_position_offset
            )
        else:
            LOGGER.warning(
                msg="Actuator data is none, please ensure that the actuator is connected and streaming. Returning 0.0."
            )
            return 0.0

    @property
    def motor_encoder_counts(self) -> int:
        """Raw reading from motor encoder in counts."""
        if self._data is not None:
            return int(self._data.mot_ang)
        else:
            LOGGER.warning(
                msg="Actuator data is none, please ensure that the actuator is connected and streaming. Returning 0."
            )
            return 0

    @property
    def joint_encoder_counts(self) -> int:
        """Raw reading from joint encoder in counts."""
        if self._data is not None:
            return int(self._data.ank_ang)
        else:
            LOGGER.warning(
                msg="Actuator data is none, please ensure that the actuator is connected and streaming. Returning 0."
            )
            return 0

    @property
    def motor_velocity(self) -> float:
        if self._data is not None:
            return int(self._data.mot_vel) * self.MOTOR_CONSTANTS.RAD_PER_DEG
        else:
            LOGGER.warning(
                msg="Actuator data is none, please ensure that the actuator is connected and streaming. Returning 0.0."
            )
            return 0.0

    @property
    def motor_acceleration(self) -> float:
        if self._data is not None:
            return float(self._data.mot_acc)
        else:
            LOGGER.warning(
                msg="Actuator data is none, please ensure that the actuator is connected and streaming. Returning 0.0."
            )
            return 0.0

    @property
    def battery_voltage(self) -> float:
        """Battery voltage in mV."""
        if self._data is not None:
            return float(self._data.batt_volt)
        else:
            LOGGER.warning(
                msg="Actuator data is none, please ensure that the actuator is connected and streaming. Returning 0.0."
            )
            return 0.0

    @property
    def battery_current(self) -> float:
        """Battery current in mA."""
        if self._data is not None:
            return float(self._data.batt_curr)
        else:
            LOGGER.warning(
                msg="Actuator data is none, please ensure that the actuator is connected and streaming. Returning 0.0."
            )
            return 0.0

    @property
    def joint_position(self) -> float:
        if self._data is not None:
            return (
                float(self._data.ank_ang * self.MOTOR_CONSTANTS.RAD_PER_COUNT)
                - self.joint_zero_position
                - self.joint_position_offset
            ) * self.joint_direction
        else:
            LOGGER.warning(
                msg="Actuator data is none, please ensure that the actuator is connected and streaming. Returning 0.0."
            )
            return 0.0

    @property
    def joint_velocity(self) -> float:
        if self._data is not None:
            return (
                float(self._data.ank_vel * self.MOTOR_CONSTANTS.RAD_PER_DEG)
                * self.joint_direction
            )
        else:
            LOGGER.warning(
                msg="Actuator data is none, please ensure that the actuator is connected and streaming. Returning 0.0."
            )
            return 0.0

    @property
    def output_position(self) -> float:
        """
        Position of the output in radians.
        This is calculated by scaling the motor angle with the gear ratio.
        Note that this method does not consider compliance from an SEA.
        """
        return self.motor_position / self.gear_ratio

    @property
    def output_velocity(self) -> float:
        """
        Velocity of the output in radians.
        This is calculated by scaling the motor angle with the gear ratio.
        Note that this method does not consider compliance from an SEA.
        """
        return self.motor_velocity / self.gear_ratio

    @property
    def joint_torque(self) -> float:
        """
        Torque at the joint output in Nm.
        This is calculated using motor current, k_t, and the gear ratio.
        """
        return self.motor_torque * self.gear_ratio

    @property
    def case_temperature(self) -> float:
        if self._data is not None:
            return float(self._data.temperature)
        else:
            LOGGER.warning(
                msg="Actuator data is none, please ensure that the actuator is connected and streaming. Returning 0.0."
            )
            return 0.0

    @property
    def winding_temperature(self) -> float:
        """
        ESTIMATED temperature of the windings in celsius.
        This is calculated based on the thermal model using motor current.
        """
        if self._data is not None:
            return float(self._thermal_model.T_w)
        else:
            return 0.0

    @property
    def genvars(self):
        """Dephy's 'genvars' object."""
        if self._data is not None:
            return np.array(
                object=[
                    self._data.genvar_0,
                    self._data.genvar_1,
                    self._data.genvar_2,
                    self._data.genvar_3,
                    self._data.genvar_4,
                    self._data.genvar_5,
                ]
            )
        else:
            LOGGER.warning(
                msg="Actuator data is none, please ensure that the actuator is connected and streaming. Returning zeros"
            )
            return np.zeros(shape=6)

    @property
    def accelx(self) -> float:
        """
        Acceleration in x direction in m/s^2.
        Measured using actpack's onboard IMU.
        """
        if self._data is not None:
            return float(
                self._data.accelx * self.MOTOR_CONSTANTS.M_PER_SEC_SQUARED_ACCLSB
            )
        else:
            LOGGER.warning(
                msg="Actuator data is none, please ensure that the actuator is connected and streaming. Returning 0.0."
            )
            return 0.0

    @property
    def accely(self) -> float:
        """
        Acceleration in y direction in m/s^2.
        Measured using actpack's onboard IMU.
        """
        if self._data is not None:
            return float(
                self._data.accely * self.MOTOR_CONSTANTS.M_PER_SEC_SQUARED_ACCLSB
            )
        else:
            LOGGER.warning(
                msg="Actuator data is none, please ensure that the actuator is connected and streaming. Returning 0.0."
            )
            return 0.0

    @property
    def accelz(self) -> float:
        """
        Acceleration in z direction in m/s^2.
        Measured using actpack's onboard IMU.
        """
        if self._data is not None:
            return float(
                self._data.accelz * self.MOTOR_CONSTANTS.M_PER_SEC_SQUARED_ACCLSB
            )
        else:
            LOGGER.warning(
                msg="Actuator data is none, please ensure that the actuator is connected and streaming. Returning 0.0."
            )
            return 0.0

    @property
    def gyrox(self) -> float:
        """
        Angular velocity in x direction in rad/s.
        Measured using actpack's onboard IMU.
        """
        if self._data is not None:
            return float(self._data.gyrox * self.MOTOR_CONSTANTS.RAD_PER_SEC_GYROLSB)
        else:
            LOGGER.warning(
                msg="Actuator data is none, please ensure that the actuator is connected and streaming. Returning 0.0."
            )
            return 0.0

    @property
    def gyroy(self) -> float:
        """
        Angular velocity in y direction in rad/s.
        Measured using actpack's onboard IMU.
        """
        if self._data is not None:
            return float(self._data.gyroy * self.MOTOR_CONSTANTS.RAD_PER_SEC_GYROLSB)
        else:
            LOGGER.warning(
                msg="Actuator data is none, please ensure that the actuator is connected and streaming. Returning 0.0."
            )
            return 0.0

    @property
    def gyroz(self) -> float:
        """
        Angular velocity in z direction in rad/s.
        Measured using actpack's onboard IMU.
        """
        if self._data is not None:
            return float(self._data.gyroz * self.MOTOR_CONSTANTS.RAD_PER_SEC_GYROLSB)
        else:
            LOGGER.warning(
                msg="Actuator data is none, please ensure that the actuator is connected and streaming. Returning 0.0."
            )
            return 0.0

    @property
    def thermal_scaling_factor(self) -> float:
        """
        Scale factor to use in torque control, in [0,1].
        If you scale the torque command by this factor, the motor temperature will never exceed max allowable temperature.
        For a proof, see paper referenced in thermal model.
        """
        return self._thermal_scale


if __name__ == "__main__":
    knee = DephyActpack(
        tag="knee",
        port="/dev/ttyACM0",
        gear_ratio=1.0,
        baud_rate=230400,
        frequency=500,
        debug_level=0,
        dephy_log=False,
        offline=True,
    )<|MERGE_RESOLUTION|>--- conflicted
+++ resolved
@@ -654,15 +654,9 @@
         )
 
     @deprecated_with_routing(alternative_func=set_motor_voltage)
-<<<<<<< HEAD
-    def set_voltage(self, value: float) -> None: 
-        
-        self.mode.set_velocity(
-=======
     def set_voltage(self, value: float) -> None:
 
         self.mode.set_voltage(
->>>>>>> 878b0e13
             value,
         )
 
