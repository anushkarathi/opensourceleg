from typing import Any, Callable, Union, overload

import ctypes
import os
import time
from ctypes import c_int
from dataclasses import dataclass

import flexsea.fx_enums as fxe
import numpy as np
from flexsea.device import Device

from ..tools.logger import Logger
from .thermal import ThermalModel

"""
Module Overview:

This module defines classes related to controlling the Dephy Actpack, including control modes,
gains, and Actpack modes. It also provides a class for the Dephy Actpack itself.

Key Classes:

- `ControlModes`: Enumerates available control modes for the Dephy Actpack.
- `Gains`: Dataclass for controller gains.
- `ActpackMode`: Base class for Actpack modes, including `VoltageMode`, `CurrentMode`, `PositionMode`, and `ImpedanceMode`.
- `ActpackControlModes`: Enumerates available Actpack modes.
- `DephyActpack`: Class for interacting with the Dephy Actpack.

Usage Guide:

1. Create an instance of `DephyActpack` with appropriate parameters (e.g., port, baud_rate, frequency).
2. Start the actpack using the `start` method.
3. Set the desired control mode using the `set_mode` method.
4. Set gains for the selected control mode using methods like `set_position_gains`, `set_current_gains`, etc.
5. Optionally, update the actpack using the `update` method to query the latest values.
6. Stop the actpack using the `stop` method.

"""


@dataclass
class ControlModes:
    """
    Control modes for the Dephy Actpack.

    Available modes are Voltage, Current, Position, Impedance.
    """

    voltage: ctypes.c_int = fxe.FX_VOLTAGE
    current: ctypes.c_int = fxe.FX_CURRENT
    position: ctypes.c_int = fxe.FX_POSITION
    impedance: ctypes.c_int = fxe.FX_IMPEDANCE

    def __repr__(self) -> str:
        return f"ControlModes"


@dataclass
class Gains:
    """
    Dataclass for controller gains

    Args:
        kp (int): Proportional gain
        ki (int): Integral gain
        kd (int): Derivative gain
        K (int): Stiffness of the impedance controller
        B (int): Damping of the impedance controller
        ff (int): Feedforward gain
    """

    kp: int = 0
    ki: int = 0
    kd: int = 0
    K: int = 0
    B: int = 0
    ff: int = 0

    def __repr__(self) -> str:
        return f"kp={self.kp}, ki={self.ki}, kd={self.kd}, K={self.K}, B={self.B}, ff={self.ff}"


CONTROL_MODE = ControlModes()

MOTOR_COUNT_PER_REV: float = 16384
NM_PER_AMP: float = 0.1133
NM_PER_MILLIAMP: float = NM_PER_AMP / 1000
RAD_PER_COUNT: float = 2 * np.pi / MOTOR_COUNT_PER_REV
RAD_PER_DEG: float = np.pi / 180

RAD_PER_SEC_GYROLSB: float = np.pi / 180 / 32.8
M_PER_SEC_SQUARED_ACCLSB: float = 9.80665 / 8192

IMPEDANCE_A: float = 0.00028444
IMPEDANCE_C: float = 0.0007812

NM_PER_RAD_TO_K: float = RAD_PER_COUNT / IMPEDANCE_C * 1e3 / NM_PER_AMP
NM_S_PER_RAD_TO_B: float = RAD_PER_DEG / IMPEDANCE_A * 1e3 / NM_PER_AMP

MAX_CASE_TEMPERATURE: float = 80

DEFAULT_POSITION_GAINS = Gains(kp=50, ki=0, kd=0, K=0, B=0, ff=0)

DEFAULT_CURRENT_GAINS = Gains(kp=40, ki=400, kd=0, K=0, B=0, ff=128)

DEFAULT_IMPEDANCE_GAINS = Gains(kp=40, ki=400, kd=0, K=200, B=400, ff=128)


class ActpackMode:
    """
    Base class for Actpack modes

    Args:
        control_mode (c_int): Control mode
        device (DephyActpack): Dephy Actpack
    """

    def __init__(self, control_mode: c_int, device: "DephyActpack") -> None:

        self._control_mode: c_int = control_mode
        self._device: DephyActpack = device
        self._entry_callback: Callable[[], None] = lambda: None
        self._exit_callback: Callable[[], None] = lambda: None

        self._has_gains = False

    def __eq__(self, __o: object) -> bool:
        if isinstance(__o, ActpackMode):
            return self._control_mode == __o._control_mode
        return False

    def __str__(self) -> str:
        return str(object=self._control_mode)

    def __repr__(self) -> str:
        return f"ActpackMode[{self._control_mode}]"

    @property
    def mode(self) -> c_int:
        """
        Control mode

        Returns:
            c_int: Control mode
        """
        return self._control_mode

    @property
    def has_gains(self) -> bool:
        """
        Whether the mode has gains

        Returns:
            bool: True if the mode has gains, False otherwise
        """
        return self._has_gains

    def enter(self) -> None:
        """
        Calls the entry callback
        """
        self._entry_callback()

    def exit(self) -> None:
        """
        Calls the exit callback
        """
        self._exit_callback()

    def transition(self, to_state: "ActpackMode") -> None:
        """
        Transition to another mode. Calls the exit callback of the current mode
        and the entry callback of the new mode.

        Args:
            to_state (ActpackMode): Mode to transition to
        """
        self.exit()
        to_state.enter()

    def _set_voltage(self, voltage: int) -> None:
        """
        This method should be implemented by the child class. It should set the q axis voltage.
        """
        pass

    def _set_current(self, current: int) -> None:
        """
        This method should be implemented by the child class. It should set the q axis current.
        """
        pass

    def _set_motor_position(self, counts: int) -> None:
        """
        This method should be implemented by the child class. It should set the motor position.
        """
        pass


class VoltageMode(ActpackMode):
    def __init__(self, device: "DephyActpack") -> None:
        super().__init__(control_mode=CONTROL_MODE.voltage, device=device)
        self._entry_callback = self._entry
        self._exit_callback = self._exit

    def _entry(self) -> None:
        self._device._log.debug(msg=f"[Actpack] Entering Voltage mode.")

    def _exit(self) -> None:
        self._device._log.debug(msg=f"[Actpack] Exiting Voltage mode.")
        self._set_voltage(voltage=0)
        time.sleep(0.1)

    def _set_voltage(self, voltage: int) -> None:
        self._device.send_motor_command(
            ctrl_mode=self.mode,
            value=voltage,
        )


class CurrentMode(ActpackMode):
    def __init__(self, device: "DephyActpack") -> None:
        super().__init__(control_mode=CONTROL_MODE.current, device=device)
        self._entry_callback = self._entry
        self._exit_callback = self._exit

    def _entry(self) -> None:
        self._device._log.debug(msg=f"[Actpack] Entering Current mode.")

        if not self.has_gains:
            self._set_gains()

        self._set_current(current=0)

    def _exit(self) -> None:
        self._device._log.debug(msg=f"[Actpack] Exiting Current mode.")
        self._device.send_motor_command(ctrl_mode=CONTROL_MODE.voltage, value=0)
        time.sleep(1 / self._device.frequency)

    def _set_gains(
        self,
        kp: int = DEFAULT_CURRENT_GAINS.kp,
        ki: int = DEFAULT_CURRENT_GAINS.ki,
        ff: int = DEFAULT_CURRENT_GAINS.ff,
    ) -> None:

        assert 0 <= kp <= 80, "kp must be between 0 and 80"
        assert 0 <= ki <= 800, "ki must be between 0 and 800"
        assert 0 <= ff <= 128, "ff must be between 0 and 128"

        self._device.set_gains(kp=kp, ki=ki, kd=0, k=0, b=0, ff=ff)
        self._has_gains = True

    def _set_current(self, current: int) -> None:
        """Sets the Q-axis current of the motor

        Args:
            current (int): _description_
        """
        self._device.send_motor_command(
            ctrl_mode=self.mode,
            value=current,
        )


class PositionMode(ActpackMode):
    def __init__(self, device: "DephyActpack") -> None:
        super().__init__(control_mode=CONTROL_MODE.position, device=device)
        self._entry_callback = self._entry
        self._exit_callback = self._exit

    def _entry(self) -> None:
        self._device._log.debug(msg=f"[Actpack] Entering Position mode.")

        if not self.has_gains:
            self._set_gains()

        self._set_motor_position(
            counts=int(self._device.motor_position / RAD_PER_COUNT)
        )

    def _exit(self) -> None:
        self._device._log.debug(msg=f"[Actpack] Exiting Position mode.")
        self._device.send_motor_command(ctrl_mode=CONTROL_MODE.voltage, value=0)
        time.sleep(0.1)

    def _set_gains(
        self,
        kp: int = DEFAULT_POSITION_GAINS.kp,
        ki: int = DEFAULT_POSITION_GAINS.ki,
        kd: int = DEFAULT_POSITION_GAINS.kd,
        ff: int = DEFAULT_POSITION_GAINS.ff,
    ) -> None:

        assert 0 <= kp <= 1000, "kp must be between 0 and 1000"
        assert 0 <= ki <= 1000, "ki must be between 0 and 1000"
        assert 0 <= kd <= 1000, "kd must be between 0 and 1000"

        self._device.set_gains(kp=kp, ki=ki, kd=kd, k=0, b=0, ff=ff)
        self._has_gains = True

    def _set_motor_position(self, counts: int) -> None:
        """Sets the motor position

        Args:
            counts (int): position in counts
        """
        self._device.send_motor_command(
            ctrl_mode=self.mode,
            value=counts,
        )


class ImpedanceMode(ActpackMode):
    def __init__(self, device: "DephyActpack") -> None:
        super().__init__(control_mode=CONTROL_MODE.impedance, device=device)
        self._entry_callback = self._entry
        self._exit_callback = self._exit

    def _entry(self) -> None:
        self._device._log.debug(msg=f"[Actpack] Entering Impedance mode.")
        if not self.has_gains:
            self._set_gains()

        self._set_motor_position(
            counts=int(self._device.motor_position / RAD_PER_COUNT)
        )

    def _exit(self) -> None:
        self._device._log.debug(msg=f"[Actpack] Exiting Impedance mode.")
        self._device.send_motor_command(ctrl_mode=CONTROL_MODE.voltage, value=0)
        time.sleep(1 / self._device.frequency)

    def _set_motor_position(self, counts: int) -> None:
        """Sets the motor position

        Args:
            counts (int): position in counts
        """
        self._device.send_motor_command(
            ctrl_mode=self.mode,
            value=counts,
        )

    def _set_gains(
        self,
        kp: int = DEFAULT_IMPEDANCE_GAINS.kp,
        ki: int = DEFAULT_IMPEDANCE_GAINS.ki,
        K: int = DEFAULT_IMPEDANCE_GAINS.K,
        B: int = DEFAULT_IMPEDANCE_GAINS.B,
        ff: int = DEFAULT_IMPEDANCE_GAINS.ff,
    ) -> None:

        assert 0 <= kp <= 80, "kp must be between 0 and 80"
        assert 0 <= ki <= 800, "ki must be between 0 and 800"
        assert 0 <= ff <= 128, "ff must be between 0 and 128"
        assert 0 <= K, "K must be greater than 0"
        assert 0 <= B, "B must be greater than 0"

        self._device.set_gains(
            kp=int(kp), ki=int(ki), kd=int(0), k=int(K), b=int(B), ff=int(ff)
        )
        self._has_gains = True


@dataclass(init=False)
class ActpackControlModes:
    """
    Actpack modes

    Args:
        voltage (VoltageMode): Voltage mode
        current (CurrentMode): Current mode
        position (PositionMode): Position mode
        impedance (ImpedanceMode): Impedance mode
    """

    voltage: VoltageMode
    current: CurrentMode
    position: PositionMode
    impedance: ImpedanceMode

    def __init__(self, device: "DephyActpack") -> None:
        self.voltage = VoltageMode(device=device)
        self.current = CurrentMode(device=device)
        self.position = PositionMode(device=device)
        self.impedance = ImpedanceMode(device=device)

    def __repr__(self) -> str:
        return f"ActpackControlModes"


class DephyActpack(Device):
    """Class for the Dephy Actpack

    Args:
        Device (_type_): _description_

    Raises:
        KeyError: _description_
        ValueError: _description_
        KeyError: _description_

    Returns:
        _type_: _description_
    """

    def __init__(
        self,
        name: str = "DephyActpack",
        port: str = "/dev/ttyACM0",
        baud_rate: int = 230400,
        frequency: int = 500,
        logger: Logger = Logger(),
        debug_level: int = 0,
        dephy_log: bool = False,
    ) -> None:
        """
        Initializes the Actpack class

        Args:
            name (str): _description_. Defaults to "DephyActpack".
            port (str): _description_
            baud_rate (int): _description_. Defaults to 230400.
            frequency (int): _description_. Defaults to 500.
            logger (Logger): _description_
            debug_level (int): _description_. Defaults to 0.
            dephy_log (bool): _description_. Defaults to False.
        """
        super().__init__(port=port, baud_rate=baud_rate)
        self._debug_level: int = debug_level
        self._dephy_log: bool = dephy_log
        self._frequency: int = frequency
        self._data: Any = None
        self._name: str = name

        self._log: Logger = logger
        self._state = None

        self._motor_zero_position = 0.0
        self._joint_zero_position = 0.0

        self._joint_offset = 0.0
        self._motor_offset = 0.0

        self._joint_direction = 1.0

        self._thermal_model: ThermalModel = ThermalModel(
            temp_limit_windings=80,
            soft_border_C_windings=10,
            temp_limit_case=70,
            soft_border_C_case=10,
        )
        self._thermal_scale: float = 1.0

        self.control_modes: ActpackControlModes = ActpackControlModes(device=self)

        self._mode: ActpackMode = self.control_modes.voltage

    def __repr__(self) -> str:
        return f"DephyActpack[{self._name}]"

    def start(self) -> None:
        try:
            self.open(
                freq=self._frequency,
                log_level=self._debug_level,
                log_enabled=self._dephy_log,
            )
        except OSError as e:
            print("\n")
            self._log.error(
                msg=f"[{self.__repr__()}] Need admin previleges to open the port '{self.port}'. \n\nPlease run the script with 'sudo' command or add the user to the dialout group.\n"
            )
            os._exit(status=1)

        time.sleep(0.1)
        self._data = self.read()
        self._mode.enter()

    def stop(self) -> None:
        self.set_mode(mode=self.control_modes.voltage)
        self.set_voltage(value=0)

        time.sleep(0.1)
        self.close()

    def update(self) -> None:
        """
        Queries the latest values from the actpack.
        Also updates thermal model.
        """
        if self.is_streaming:
            self._data = self.read()
            self._thermal_model.T_c = self.case_temperature
            self._thermal_scale = self._thermal_model.update_and_get_scale(
                dt=(1 / self._frequency),
                motor_current=self.motor_current,
            )

            if hasattr(self, "_safety_attributes"):
                for safety_attribute_name in self._safety_attributes:
                    self.log.debug(
                        msg=f"[{self.__repr__()}] Safety mechanism in-place for {safety_attribute_name}: {getattr(self, safety_attribute_name)}"
                    )
        else:
            self._log.warning(
                msg=f"[{self.__repr__()}] Please open() the device before streaming data."
            )

    def set_mode(self, mode: ActpackMode) -> None:
        if type(mode) in [VoltageMode, CurrentMode, PositionMode, ImpedanceMode]:
            self._mode.transition(to_state=mode)
            self._mode = mode

        else:
            self._log.warning(msg=f"[{self.__repr__()}] Mode {mode} not found")
            return

    def set_motor_zero_position(self, position: float) -> None:
        """Sets motor zero position in radians"""
        self._motor_zero_position = position

    def set_joint_zero_position(self, position: float) -> None:
        """Sets joint zero position in radians"""
        self._joint_zero_position = position

    def set_motor_offset(self, position: float) -> None:
        """Sets joint offset position in radians"""
        self._motor_offset = position

    def set_joint_offset(self, position: float) -> None:
        """Sets joint offset position in radians"""
        self._joint_offset = position

    def set_joint_direction(self, direction: float) -> None:
        """Sets joint direction to 1 or -1"""
        self._joint_direction = direction

    def set_position_gains(
        self,
        kp: int = DEFAULT_POSITION_GAINS.kp,
        ki: int = DEFAULT_POSITION_GAINS.ki,
        kd: int = DEFAULT_POSITION_GAINS.kd,
        ff: int = DEFAULT_POSITION_GAINS.ff,
    ) -> None:
        """
        Sets the position gains in arbitrary Dephy units.

        Args:
            kp (int): The proportional gain
            ki (int): The integral gain
            kd (int): The derivative gain
            ff (int): The feedforward gain
        """
        if self._mode != self.control_modes.position:
            self._log.warning(
                msg=f"[{self.__repr__()}] Cannot set position gains in mode {self._mode}"
            )
            return

        self._mode._set_gains(kp=kp, ki=ki, kd=kd, ff=ff)  # type: ignore

    def set_current_gains(
        self,
        kp: int = DEFAULT_CURRENT_GAINS.kp,
        ki: int = DEFAULT_CURRENT_GAINS.ki,
        ff: int = DEFAULT_CURRENT_GAINS.ff,
    ) -> None:
        """
        Sets the current gains in arbitrary Dephy units.

        Args:
            kp (int): The proportional gain
            ki (int): The integral gain
            ff (int): The feedforward gain
        """
        if self._mode != self.control_modes.current:
            self._log.warning(
                f"[{self.__repr__()}] Cannot set current gains in mode {self._mode}"
            )
            return

        self._mode._set_gains(kp=kp, ki=ki, ff=ff)  # type: ignore

    def set_impedance_gains(
        self,
        kp: int = DEFAULT_IMPEDANCE_GAINS.kp,
        ki: int = DEFAULT_IMPEDANCE_GAINS.ki,
        K: int = DEFAULT_IMPEDANCE_GAINS.K,
        B: int = DEFAULT_IMPEDANCE_GAINS.B,
        ff: int = DEFAULT_IMPEDANCE_GAINS.ff,
    ) -> None:
        """
        Sets the impedance gains in arbitrary actpack units.
        See Dephy's webpage for conversions or use other library methods that handle conversion for you.

        Args:
            kp (int): The proportional gain
            ki (int): The integral gain
            K (int): The spring constant
            B (int): The damping constant
            ff (int): The feedforward gain
        """
        if self._mode != self.control_modes.impedance:
            self._log.warning(
                msg=f"[{self.__repr__()}] Cannot set impedance gains in mode {self._mode}"
            )
            return

        self._mode._set_gains(kp=kp, ki=ki, K=K, B=B, ff=ff)  # type: ignore

    def set_voltage(self, value: float) -> None:
        """
        Sets the q axis voltage in mV

        Args:
            value (float): The voltage to set in mv
        """
        if self._mode != self.control_modes.voltage:
            self._log.warning(
                msg=f"[{self.__repr__()}] Cannot set voltage in mode {self._mode}"
            )
            return

        self._mode._set_voltage(
            int(value),
        )

    def set_current(self, value: float) -> None:
        """
        Sets the q axis current in mA

        Args:
            value (float): The current to set in mA
        """
        if self._mode != self.control_modes.current:
            self._log.warning(
                msg=f"[{self.__repr__()}] Cannot set current in mode {self._mode}"
            )
            return

        self._mode._set_current(
            int(value),
        )

    def set_motor_torque(self, torque: float) -> None:
        """
        Sets the motor torque in Nm.

        Args:
            torque (float): The torque to set in Nm.
        """
        if self._mode != self.control_modes.current:
            self._log.warning(
                msg=f"[{self.__repr__()}] Cannot set motor_torque in mode {self._mode}"
            )
            return

        self._mode._set_current(
            int(torque / NM_PER_MILLIAMP),
        )

    def set_motor_position(self, position: float) -> None:
        """
        Sets the motor position in radians.
        If in impedance mode, this sets the equilibrium angle in radians.

        Args:
            position (float): The position to set
        """
        if self._mode not in [
            self.control_modes.position,
            self.control_modes.impedance,
        ]:
            self._log.warning(
                msg=f"[{self.__repr__()}] Cannot set motor position in mode {self._mode}"
            )
            return

        self._mode._set_motor_position(
            int((position + self.motor_zero_position + self.motor_offset) / RAD_PER_COUNT),
        )

    @property
    def frequency(self) -> int:
        return self._frequency

    @property
    def mode(self) -> ActpackMode:
        return self._mode

    @property
    def motor_zero_position(self) -> float:
        """Motor encoder zero position in radians."""
        return self._motor_zero_position

    @property
    def joint_zero_position(self) -> float:
        """Joint encoder zero position in radians."""
        return self._joint_zero_position

    @property
    def joint_offset(self) -> float:
        """Joint encoder offset in radians."""
        return self._joint_offset

    @property
    def motor_offset(self) -> float:
        """Motor encoder offset in radians."""
        return self._motor_offset


    @property
    def joint_direction(self) -> float:
        """Joint direction: 1 or -1"""
        return self._joint_direction

    @property
    def battery_voltage(self) -> float:
        """Battery voltage in mV."""
        if self._data is not None:
            return float(self._data.batt_volt)
        else:
            return 0.0

    @property
    def battery_current(self) -> float:
        """Battery current in mA."""
        if self._data is not None:
            return float(self._data.batt_curr)
        else:
            return 0.0

    @property
    def motor_voltage(self) -> float:
        """Q-axis motor voltage in mV."""
        if self._data is not None:
            return float(self._data.mot_volt)
        else:
            return 0.0

    @property
    def motor_current(self) -> float:
        """Q-axis motor current in mA."""
        if self._data is not None:
            return float(self._data.mot_cur)
        else:
            return 0.0

    @property
    def motor_torque(self) -> float:
        """
        Torque at motor output in Nm.
        This is calculated using the motor current and torque constant.
        """
        if self._data is not None:
            return float(self._data.mot_cur * NM_PER_MILLIAMP)
        else:
            return 0.0

    @property
    def motor_position(self) -> float:
        """Angle of the motor in radians."""
        if self._data is not None:
            return float(self._data.mot_ang * RAD_PER_COUNT) - self._motor_zero_position - self.motor_offset
        else:
            return 0.0

    @property
    def motor_encoder_counts(self) -> int:
        """Raw reading from motor encoder in counts."""
        return int(self._data.mot_ang)

    @property
    def joint_encoder_counts(self) -> int:
        """Raw reading from joint encoder in counts."""
        return int(self._data.ank_ang)

    @property
    def motor_velocity(self) -> float:
        """Motor velocity in rad/s."""
        if self._data is not None:
            return int(self._data.mot_vel) * RAD_PER_DEG
        else:
            return 0.0

    @property
    def motor_acceleration(self) -> float:
        """Motor acceleration in rad/s^2."""
        if self._data is not None:
            return float(self._data.mot_acc)
        else:
            return 0.0

    @property
    def joint_position(self) -> float:
        """Measured angle from the joint encoder in radians."""
        if self._data is not None:
<<<<<<< HEAD
            return (
                float(self._data.ank_ang * RAD_PER_COUNT)
                - self._joint_zero_position
                - self.joint_offset
            ) * self.joint_direction
=======
            return (float(self._data.ank_ang * RAD_PER_COUNT) - self._joint_zero_position) * self.joint_direction - self.joint_offset
>>>>>>> 46766f5e
        else:
            return 0.0

    @property
    def joint_velocity(self) -> float:
        """Measured velocity from the joint encoder in rad/s."""
        if self._data is not None:
            return float(self._data.ank_vel * RAD_PER_COUNT)
        else:
            return 0.0

    @property
    def case_temperature(self) -> float:
        """Case temperature in celsius."""
        if self._data is not None:
            return float(self._data.temperature)
        else:
            return 0.0

    @property
    def winding_temperature(self) -> float:
        """
        ESTIMATED temperature of the windings in celsius.
        This is calculated based on the thermal model using motor current.
        """
        if self._data is not None:
            return float(self._thermal_model.T_w)
        else:
            return 0.0

    @property
    def thermal_scaling_factor(self) -> float:
        """
        Scale factor to use in torque control, in [0,1].
        If you scale the torque command by this factor, the motor temperature will never exceed max allowable temperature.
        For a proof, see paper referenced in thermal model.
        """
        return float(self._thermal_scale)

    @property
    def genvars(self):
        """Dephy's 'genvars' object."""
        if self._data is not None:
            return np.array(
                object=[
                    self._data.genvar_0,
                    self._data.genvar_1,
                    self._data.genvar_2,
                    self._data.genvar_3,
                    self._data.genvar_4,
                    self._data.genvar_5,
                ]
            )
        else:
            return np.zeros(shape=6)

    @property
    def accelx(self) -> float:
        """
        Acceleration in x direction in m/s^2.
        Measured using actpack's onboard IMU.
        """
        if self._data is not None:
            return float(self._data.accelx * M_PER_SEC_SQUARED_ACCLSB)
        else:
            return 0.0

    @property
    def accely(self) -> float:
        """
        Acceleration in y direction in m/s^2.
        Measured using actpack's onboard IMU.
        """
        if self._data is not None:
            return float(self._data.accely * M_PER_SEC_SQUARED_ACCLSB)
        else:
            return 0.0

    @property
    def accelz(self) -> float:
        """
        Acceleration in z direction in m/s^2.
        Measured using actpack's onboard IMU.
        """
        if self._data is not None:
            return float(self._data.accelz * M_PER_SEC_SQUARED_ACCLSB)
        else:
            return 0.0

    @property
    def gyrox(self) -> float:
        """
        Angular velocity in x direction in rad/s.
        Measured using actpack's onboard IMU.
        """
        if self._data is not None:
            return float(self._data.gyrox * RAD_PER_SEC_GYROLSB)
        else:
            return 0.0

    @property
    def gyroy(self) -> float:
        """
        Angular velocity in y direction in rad/s.
        Measured using actpack's onboard IMU.
        """
        if self._data is not None:
            return float(self._data.gyroy * RAD_PER_SEC_GYROLSB)
        else:
            return 0.0

    @property
    def gyroz(self) -> float:
        """
        Angular velocity in z direction in rad/s.
        Measured using actpack's onboard IMU.
        """
        if self._data is not None:
            return float(self._data.gyroz * RAD_PER_SEC_GYROLSB)
        else:
            return 0.0


# MockDephyActpack class definition for testing
# MockData class definition for testing without a data stream
class MockData:
    def __init__(
        self,
        batt_volt=30,
        batt_curr=0,
        mot_volt=0,
        mot_cur=0,
        mot_ang=0,
        ank_ang=0,
        mot_vel=0,
        mot_acc=0,
        ank_vel=0,
        temperature=25,
        genvar_0=0,
        genvar_1=0,
        genvar_2=0,
        genvar_3=0,
        genvar_4=0,
        genvar_5=0,
        accelx=0,
        accely=0,
        accelz=0,
        gyrox=0,
        gyroy=0,
        gyroz=0,
    ):
        self.batt_volt = batt_volt
        self.batt_curr = batt_curr
        self.mot_volt = mot_volt
        self.mot_cur = mot_cur
        self.mot_ang = mot_ang
        self.ank_ang = ank_ang
        self.mot_vel = mot_vel
        self.mot_acc = mot_acc
        self.ank_vel = ank_vel
        self.temperature = temperature
        self.genvar_0 = genvar_0
        self.genvar_1 = genvar_1
        self.genvar_2 = genvar_2
        self.genvar_3 = genvar_3
        self.genvar_4 = genvar_4
        self.genvar_5 = genvar_5
        self.accelx = accelx
        self.accely = accely
        self.accelz = accelz
        self.gyrox = gyrox
        self.gyroy = gyroy
        self.gyroz = gyroz

    def __repr__(self):
        return f"MockData"


# This class inherits everything from the DephyActpack class but deletes the super().__init__() call in the constructor so the constructor does not try to connect to a device. It also overrides some of the methods.
class MockDephyActpack(DephyActpack):
    """
    MockDephyActpack class definition for testing.\n
    This class inherits everything from the DephyActpack class but
    deletes the super().__init__() call in the constructor so the
    constructor does not try to connect to a device. It also overrides
    some of the methods to allow for testing without a device, and adds
    attributes used to determine if the methods were called properly.
    """

    def __init__(
        self,
        name: str = "MockDephyActpack",
        port: str = "/dev/ttyACM0",
        baud_rate: int = 230400,
        frequency: int = 500,
        logger: Logger = Logger(),
        debug_level: int = 0,
        dephy_log: bool = False,
    ) -> None:
        """
        Initializes the MockDephyActpack class

        Args:
            name (str): _description_. Defaults to "MockDephyActpack".
            port (str): _description_
            baud_rate (int): _description_. Defaults to 230400.
            frequency (int): _description_. Defaults to 500.
            logger (Logger): _description_
            debug_level (int): _description_. Defaults to 0.
            dephy_log (bool): _description_. Defaults to False.
        """
        self._debug_level: int = debug_level
        self._dephy_log: bool = dephy_log
        self._frequency: int = frequency
        self._data: MockData = MockData()
        self._name: str = name

        self._log: Logger = logger
        self._state = None

        # New attributes to be used for testing

        # This is used in the open() method to display the port the device should be connected to
        self.port: str = port

        # This is used in the send_motor_command() method to display the motor command that was sent
        self._motor_command: str = "None"

        # This is used in the set_gains() method to display the gains that were set
        self._gains: dict[str, float] = {
            "kp": 0,
            "ki": 0,
            "kd": 0,
            "k": 0,
            "b": 0,
            "ff": 0,
        }

        # This is used in the read() method to indicate a data stream
        self.is_streaming: bool = False

        self._motor_zero_position = 0.0
        self._joint_zero_position = 0.0

        self._joint_offset = 0.0
        self._motor_offset = 0.0

        self._joint_direction = 1.0

        self._thermal_model: ThermalModel = ThermalModel(
            temp_limit_windings=80,
            soft_border_C_windings=10,
            temp_limit_case=70,
            soft_border_C_case=10,
        )

        self.control_modes: ActpackControlModes = ActpackControlModes(device=self)
        self._mode: ActpackMode = self.control_modes.voltage

    # Overrides the open method to function without a device
    def open(self, freq, log_level, log_enabled):
        self._log.debug(msg=f"[{self.__repr__()}] Opening Device at {self.port}")
        self.is_streaming = True

    # Overrides the send_motor_command method to set the new _motor_command attribute
    def send_motor_command(self, ctrl_mode, value):
        self._motor_command = (
            f"[{self.__repr__()}] Control Mode: {ctrl_mode}, Value: {value}"
        )

    # Overrides the set_gains method to set the gains in the new _gains attribute
    def set_gains(self, kp, ki, kd, k, b, ff):
        self._gains["kp"] = kp
        self._gains["ki"] = ki
        self._gains["kd"] = kd
        self._gains["k"] = k
        self._gains["b"] = b
        self._gains["ff"] = ff

    # Overrides the read method to modify the data incrementally instead of through a device data stream
    def read(self):
        small_noise = np.random.normal(0, 0.01)

        self._data.batt_volt += small_noise
        self._data.batt_curr += 0.0
        self._data.mot_volt += 0.0
        self._data.mot_cur += 0.0
        self._data.mot_ang += 0.0
        self._data.ank_ang += 0.0
        self._data.mot_vel += small_noise
        self._data.mot_acc += small_noise
        self._data.ank_vel += small_noise
        self._data.temperature += small_noise
        self._data.genvar_0 += 0.0
        self._data.genvar_1 += 0.0
        self._data.genvar_2 += 0.0
        self._data.genvar_3 += 0.0
        self._data.genvar_4 += 0.0
        self._data.genvar_5 += 0.0
        self._data.accelx += small_noise
        self._data.accely += small_noise
        self._data.accelz += small_noise
        self._data.gyrox += small_noise
        self._data.gyroy += small_noise
        self._data.gyroz += small_noise
        return self._data

    # Overrides the close method to do nothing
    def close(self):
        pass


if __name__ == "__main__":
    pass<|MERGE_RESOLUTION|>--- conflicted
+++ resolved
@@ -680,7 +680,10 @@
             return
 
         self._mode._set_motor_position(
-            int((position + self.motor_zero_position + self.motor_offset) / RAD_PER_COUNT),
+            int(
+                (position + self.motor_zero_position + self.motor_offset)
+                / RAD_PER_COUNT
+            ),
         )
 
     @property
@@ -711,7 +714,6 @@
         """Motor encoder offset in radians."""
         return self._motor_offset
 
-
     @property
     def joint_direction(self) -> float:
         """Joint direction: 1 or -1"""
@@ -764,7 +766,11 @@
     def motor_position(self) -> float:
         """Angle of the motor in radians."""
         if self._data is not None:
-            return float(self._data.mot_ang * RAD_PER_COUNT) - self._motor_zero_position - self.motor_offset
+            return (
+                float(self._data.mot_ang * RAD_PER_COUNT)
+                - self._motor_zero_position
+                - self.motor_offset
+            )
         else:
             return 0.0
 
@@ -798,15 +804,11 @@
     def joint_position(self) -> float:
         """Measured angle from the joint encoder in radians."""
         if self._data is not None:
-<<<<<<< HEAD
             return (
                 float(self._data.ank_ang * RAD_PER_COUNT)
                 - self._joint_zero_position
                 - self.joint_offset
             ) * self.joint_direction
-=======
-            return (float(self._data.ank_ang * RAD_PER_COUNT) - self._joint_zero_position) * self.joint_direction - self.joint_offset
->>>>>>> 46766f5e
         else:
             return 0.0
 
