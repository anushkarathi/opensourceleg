--- conflicted
+++ resolved
@@ -46,14 +46,10 @@
         self.data: list[int] = []
         self.failed_reads = 0
 
-<<<<<<< HEAD
-    def _read_uncompressed_strain(self):
-=======
     def __repr__(self) -> str:
         return f"StrainAmp"
 
     def read_uncompressed_strain(self):
->>>>>>> 9aa97bc9
         """Used for an older version of the strain amp firmware (at least pre-2017)"""
         data = []
         for i in range(self.MEM_R_CH1_H, self.MEM_R_CH6_L + 1):
