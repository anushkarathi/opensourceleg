import os
import time

import numpy as np

<<<<<<< HEAD
from opensourceleg.hardware.actuators.base import MechanicalConstants
from opensourceleg.hardware.actuators.dephy import DephyActpack, MockDephyActpack

from ..tools.logger import LOGGER
=======
from ..tools.logger import Logger
from .actuators import (
    NM_PER_RAD_TO_K,
    NM_S_PER_RAD_TO_B,
    RAD_PER_COUNT,
    DephyActpack,
    MockDephyActpack,
)
>>>>>>> 67e03d92

"""
Module Overview:

This module provides classes for controlling robotic joints using DephyActpack.
It includes the `Joint` and `MockJoint` classes, facilitating joint homing,
encoder mapping, impedance setting, and parameter conversion. The module is designed
for robotic systems, offering both real and mock joint implementations.

Usage Guide:

1. Create a `Joint` instance by providing necessary parameters.
2. Optionally, create an encoder map using the `make_encoder_map` method.
3. Set impedance gains with the `set_joint_impedance` method.
4. Home the joint using the `home` method.
5. Access joint information using properties such as name, gear ratio, and temperature.
6. For testing without hardware, create a `MockJoint` instance.'
"""


class Joint(DephyActpack):
    def __init__(
        self,
        name: str = "knee",
        port: str = "/dev/ttyACM0",
        baud_rate: int = 230400,
        frequency: int = 500,
        gear_ratio: float = 41.4999,
        has_loadcell: bool = False,
        debug_level: int = 0,
        dephy_log: bool = False,
    ) -> None:

        super().__init__(
            name=name,
            port=port,
            baud_rate=baud_rate,
            frequency=frequency,
            debug_level=debug_level,
            dephy_log=dephy_log,
        )

        self._gear_ratio: float = gear_ratio
        self._is_homed: bool = False
        self._has_loadcell: bool = has_loadcell

        self._motor_zero_pos = 0.0
        self._joint_zero_pos = 0.0

<<<<<<< HEAD
        self._max_temperature: float = MechanicalConstants.MAX_CASE_TEMPERATURE

=======
>>>>>>> 67e03d92
        if "knee" in name.lower() or "ankle" in name.lower():
            self._name: str = name
        else:
            LOGGER.warning(msg=f"[{self.__repr__()}] Invalid joint name: {name}")
            return

        if os.path.isfile(path=f"./{self._name}_encoder_map.npy"):
            coefficients = np.load(file=f"./{self._name}_encoder_map.npy")
            self.set_encoder_map(np.polynomial.polynomial.Polynomial(coef=coefficients))
        else:
            LOGGER.debug(
                msg=f"[{self._name}] No encoder map found. Please run the make_encoder_map routine if you need more accurate joint position."
            )

    def home(
        self,
        homing_voltage: int = 2000,
        homing_frequency: int = 100,
    ) -> None:
        """

        This method homes the joint by moving it to the zero position.
        The zero position is defined as the position where the joint is fully extended.
        This method will also make an encoder map if one does not exist.

        Args:
            homing_voltage (int): voltage in mV to use for homing
            homing_frequency (int): frequency in Hz to use for homing
        """

        is_homing = True

        CURRENT_THRESHOLD = 5000
        VELOCITY_THRESHOLD = 0.001

        self.set_mode(mode=self.control_modes.voltage)
        homing_direction = -1.0

        self.set_voltage(
            voltage_value=homing_direction * homing_voltage
        )  # mV, negative for counterclockwise

        _motor_encoder_array = []
        _joint_encoder_array = []

        time.sleep(0.1)

        try:
            while is_homing:
                self.update()
                time.sleep(1 / homing_frequency)

                _motor_encoder_array.append(self.motor_position)
                _joint_encoder_array.append(self.joint_position)

                if (
                    abs(self.output_velocity) <= VELOCITY_THRESHOLD
                    or abs(self.motor_current) >= CURRENT_THRESHOLD
                ):
                    self.set_voltage(voltage_value=0)
                    is_homing = False

        except KeyboardInterrupt:
            self.set_voltage(voltage_value=0)
            LOGGER.warning(msg="Homing interrupted.")
            return

        self.set_motor_zero_position(position=self.motor_position)
        self.set_joint_zero_position(position=self.joint_position)

        time.sleep(0.1)

        _zero_pos: int = 0
        _zero_pos_joint: int = 0

        if "ankle" in self._name.lower():
            self.set_joint_direction(-1.0)
            self.set_joint_offset(-np.deg2rad(30))
            self.set_motor_offset(np.deg2rad(30) * self.gear_ratio)
        else:
            self.set_joint_direction(-1.0)
            self.set_joint_offset(0.0)
            self.set_motor_offset(0.0)

        self._is_homed = True
        LOGGER.info(f"[{self._name}] Homing complete.")

    def make_encoder_map(self, overwrite=False) -> None:
        """
        This method makes a lookup table to calculate the position measured by the joint encoder.
        This is necessary because the magnetic output encoders are nonlinear.
        By making the map while the joint is unloaded, joint position calculated by motor position * gear ratio
        should be the same as the true joint position.

        Output from this function is a file containing a_i values parameterizing the map

        Eqn: position = sum from i=0^5 (a_i*counts^i)

        Author: Kevin Best
                U-M Locolab | Neurobionics Lab
                Gitub: tkevinbest, https://github.com/tkevinbest
        """

        if not self.is_homed:
            LOGGER.warning(
                msg=f"[{self.__repr__()}] Please home the {self.name} joint before making the encoder map."
            )
            return

        if os.path.exists(f"./{self._name}_encoder_map.npy") and not overwrite:
            LOGGER.info(
                msg=f"[{self.__repr__()}] Encoder map exists. Skipping encoder map creation."
            )
            return

        self.set_mode(mode=self.control_modes.current)
        self.set_current_gains()
        time.sleep(0.1)
        self.set_current_gains()

        self.set_output_torque(torque=0.0)
        time.sleep(0.1)
        self.set_output_torque(torque=0.0)

        _joint_encoder_array = []
        _output_position_array = []

        LOGGER.info(
            msg=f"[{self.__repr__()}] Please manually move the {self.name} joint numerous times through its full range of motion for 10 seconds. \n{input('Press any key when you are ready to start.')}"
        )

        _start_time: float = time.time()

        try:
            while time.time() - _start_time < 10:
                LOGGER.info(
                    msg=f"[{self.__repr__()}] Mapping the {self.name} joint encoder: {10 - time.time() + _start_time} seconds left."
                )
                self.update()
                _joint_encoder_array.append(self._data.ank_ang)
                _output_position_array.append(self.output_position)
                time.sleep(1 / self.frequency)

        except KeyboardInterrupt:
            LOGGER.warning(msg="Encoder map interrupted.")
            return

        LOGGER.info(
            msg=f"[{self.__repr__()}] You may now stop moving the {self.name} joint."
        )

        _power = np.arange(4.0)
        _a_mat = np.array(_joint_encoder_array).reshape(-1, 1) ** _power
        _beta = np.linalg.lstsq(_a_mat, _output_position_array, rcond=None)
        _coeffs = _beta[0]

        self.set_encoder_map(np.polynomial.polynomial.Polynomial(coef=_coeffs))

        np.save(file=f"./{self._name}_encoder_map.npy", arr=_coeffs)
        LOGGER.info(msg=f"[{self.__repr__()}] Encoder map saved.")

    def set_output_torque(self, torque: float) -> None:
        """
        Set the output torque of the joint.
        This is the torque that is applied to the joint, not the motor.

        Args:
            torque (float): torque in N_m
        """
        self.set_motor_torque(torque=torque / self.gear_ratio)

    def set_output_position(self, position: float) -> None:
        """
        Set the output position of the joint.
        This is the desired position of the joint, not the motor.
        This method automatically handles scaling by the gear raito.

        Args:
            position (float): position in radians
        """
        self.set_motor_position(position=position * self.gear_ratio)

    def set_motor_impedance(
        self,
        kp: int = 40,
        ki: int = 400,
        K: float = 0.08922,
        B: float = 0.0038070,
        ff: int = 128,
    ) -> None:
        """
        Set the impedance gains of the motor in real units: Nm/rad and Nm/rad/s.

        Args:
            kp (int): Proportional gain. Defaults to 40.
            ki (int): Integral gain. Defaults to 400.
            K (float): Spring constant. Defaults to 0.08922 Nm/rad.
            B (float): Damping constant. Defaults to 0.0038070 Nm/rad/s.
            ff (int): Feedforward gain. Defaults to 128.
        """
        self.set_impedance_gains(
            kp=kp,
            ki=ki,
            K=int(K * MechanicalConstants().NM_PER_RAD_TO_K),
            B=int(B * MechanicalConstants().NM_S_PER_RAD_TO_B),
            ff=ff,
        )

    def set_joint_impedance(
        self,
        kp: int = 40,
        ki: int = 400,
        K: float = 100.0,
        B: float = 3.0,
        ff: int = 128,
    ) -> None:
        """
        Set the impedance gains of the joint in real units: Nm/rad and Nm/rad/s.
        This sets the impedance at the output and automatically scales based on gear raitos.

        Conversion:
            K_motor = K_joint / (gear_ratio ** 2)
            B_motor = B_joint / (gear_ratio ** 2)

        Args:
            kp (int): Proportional gain. Defaults to 40.
            ki (int): Integral gain. Defaults to 400.
            K (float): Spring constant. Defaults to 100 Nm/rad.
            B (float): Damping constant. Defaults to 3.0 Nm/rad/s.
            ff (int): Feedforward gain. Defaults to 128.
        """
        self.set_motor_impedance(
            kp=kp,
            ki=ki,
            K=K / (self.gear_ratio**2),
            B=B / (self.gear_ratio**2),
            ff=ff,
        )

    @property
    def name(self) -> str:
        return self._name

    @property
    def gear_ratio(self) -> float:
        return self._gear_ratio

    @property
    def is_homed(self) -> bool:
        """Indicates if the homing routine has been called yet."""
        return self._is_homed

    @property
    def output_position(self) -> float:
        """
        Position of the output in radians.
        This is calculated by scaling the motor angle with the gear ratio.
        Note that this method does not consider compliance from an SEA.
        """
        return self.motor_position / self.gear_ratio

    @property
    def output_velocity(self) -> float:
        """
        Velocity of the output in radians.
        This is calculated by scaling the motor angle with the gear ratio.
        Note that this method does not consider compliance from an SEA.
        """
        return self.motor_velocity / self.gear_ratio

    @property
    def joint_torque(self) -> float:
        """
        Torque at the joint output in Nm.
        This is calculated using motor current, k_t, and the gear ratio.
        """
        return self.motor_torque * self.gear_ratio


class MockJoint(Joint, MockDephyActpack):
    """
    Mock Joint class for testing the Joint class\n
    Inherits everything from the Joint class and the MockDephyActpack class
    except for the Joint constructor.
    """

    def __init__(
        self,
        name: str = "knee",
        port: str = "/dev/ttyACM0",
        baud_rate: int = 230400,
        frequency: int = 500,
        gear_ratio: float = 41.4999,
        has_loadcell: bool = False,
        debug_level: int = 0,
        dephy_log: bool = False,
    ) -> None:

        MockDephyActpack.__init__(self, name, port)
        self._gear_ratio: float = gear_ratio
        self._is_homed: bool = False
        self._has_loadcell: bool = has_loadcell

        self._motor_zero_pos = 0.0
        self._joint_zero_pos = 0.0

<<<<<<< HEAD
        self._max_temperature: float = MechanicalConstants.MAX_CASE_TEMPERATURE

=======
>>>>>>> 67e03d92
        if "knee" in name.lower() or "ankle" in name.lower():
            self._name: str = name
        else:
            LOGGER.warning(msg=f"[{self.__repr__()}] Invalid joint name: {name}")
            return


if __name__ == "__main__":
    joint = MockJoint()
    print(joint)<|MERGE_RESOLUTION|>--- conflicted
+++ resolved
@@ -3,21 +3,10 @@
 
 import numpy as np
 
-<<<<<<< HEAD
 from opensourceleg.hardware.actuators.base import MechanicalConstants
 from opensourceleg.hardware.actuators.dephy import DephyActpack, MockDephyActpack
 
 from ..tools.logger import LOGGER
-=======
-from ..tools.logger import Logger
-from .actuators import (
-    NM_PER_RAD_TO_K,
-    NM_S_PER_RAD_TO_B,
-    RAD_PER_COUNT,
-    DephyActpack,
-    MockDephyActpack,
-)
->>>>>>> 67e03d92
 
 """
 Module Overview:
@@ -67,11 +56,8 @@
         self._motor_zero_pos = 0.0
         self._joint_zero_pos = 0.0
 
-<<<<<<< HEAD
         self._max_temperature: float = MechanicalConstants.MAX_CASE_TEMPERATURE
 
-=======
->>>>>>> 67e03d92
         if "knee" in name.lower() or "ankle" in name.lower():
             self._name: str = name
         else:
@@ -233,6 +219,15 @@
         np.save(file=f"./{self._name}_encoder_map.npy", arr=_coeffs)
         LOGGER.info(msg=f"[{self.__repr__()}] Encoder map saved.")
 
+    def set_max_temperature(self, temperature: float) -> None:
+        """
+        Set the maximum temperature of the motor.
+
+        Args:
+            temperature (float): temperature in degrees Celsius
+        """
+        self._max_temperature = temperature
+
     def set_output_torque(self, torque: float) -> None:
         """
         Set the output torque of the joint.
@@ -378,11 +373,8 @@
         self._motor_zero_pos = 0.0
         self._joint_zero_pos = 0.0
 
-<<<<<<< HEAD
         self._max_temperature: float = MechanicalConstants.MAX_CASE_TEMPERATURE
 
-=======
->>>>>>> 67e03d92
         if "knee" in name.lower() or "ankle" in name.lower():
             self._name: str = name
         else:
